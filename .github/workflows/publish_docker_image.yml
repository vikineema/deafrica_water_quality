--- conflicted
+++ resolved
@@ -25,15 +25,9 @@
       - name: Login to DockerHub
         uses: docker/login-action@v3
         with:
-<<<<<<< HEAD
           username: ${{ secrets.DEAFRICA_DOCKER_USERNAME }}
           password: ${{ secrets.DEAFRICA_DOCKER_PASSWORD }}
         
-=======
-          username: ${{ secrets.DOCKER_USERNAME }}
-          password: ${{ secrets.DOCKER_PASSWORD }}
-
->>>>>>> a37a31bd
       - name: Get version number for tagging the image
         run: |
           echo "VERSION=$(git rev-parse --short HEAD)" >> $GITHUB_ENV
