--- conflicted
+++ resolved
@@ -1,8 +1,4 @@
 import logging
-<<<<<<< HEAD
-from typing import Any
-=======
->>>>>>> 676c0083
 
 import dask.array as da
 import numpy as np
@@ -476,11 +472,7 @@
 
 
 def load_tirs_annual_composite_data(
-<<<<<<< HEAD
-    dc_query: dict[str, Any],
-=======
     datasets: list[Dataset],
->>>>>>> 676c0083
     tile_geobox: GeoBox,
     compute: bool,
     dc: Datacube,
@@ -490,13 +482,8 @@
 
     Parameters
     ----------
-<<<<<<< HEAD
-    dc_query: dict[str, Any]
-        Datacube query to use to load data for the instrument `tirs`.
-=======
     datasets : list[Dataset]
         List of datasets to load data for the instrument `tirs`.
->>>>>>> 676c0083
 
     tile_geobox : GeoBox
         Defines the location and resolution of a rectangular grid of
@@ -515,11 +502,6 @@
         An xarray Dataset containing the surface temperature annnual
         composite produced from data for the instrument `tirs`.
     """
-<<<<<<< HEAD
-    query = copy.deepcopy(dc_query)
-
-=======
->>>>>>> 676c0083
     # Due to memory constraints tirs data must be loaded in its native
     # resolution of 30 m and later reprojected to the target tile geobox
     # if upsampling the data.
@@ -528,11 +510,7 @@
             tile_geobox=tile_geobox, resolution_m=30
         )
         ds_tirs = load_tirs_data(
-<<<<<<< HEAD
-            dc_query=query,
-=======
             datasets=datasets,
->>>>>>> 676c0083
             tile_geobox=native_tirs_geobox,
             compute=False,
             dc=dc,
@@ -540,11 +518,7 @@
     else:
         native_tirs_geobox = None
         ds_tirs = load_tirs_data(
-<<<<<<< HEAD
-            dc_query=query,
-=======
             datasets=datasets,
->>>>>>> 676c0083
             tile_geobox=tile_geobox,
             compute=False,
             dc=dc,
@@ -588,11 +562,7 @@
         annual_ds_tirs = xr_reproject(
             annual_ds_tirs,
             how=tile_geobox,
-<<<<<<< HEAD
-            resampling=query["resampling"],
-=======
             resampling="bilinear",
->>>>>>> 676c0083
         )
 
     if compute:
