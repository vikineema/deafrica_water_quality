--- conflicted
+++ resolved
@@ -263,7 +263,6 @@
         ds = ds.drop_vars(tss_vars + chla_vars)
 
     return ds, all_wq_vars_df
-<<<<<<< HEAD
 
 
 def classify_chla_values(chla_values: np.ndarray) -> np.ndarray:
@@ -403,6 +402,4 @@
     # Compute the Trophic State Index from the Chlorophyll-a (µg/l) values
     ds = compute_trophic_state_index(ds, chla_variable="chla")
 
-    return ds
-=======
->>>>>>> c960221b
+    return ds