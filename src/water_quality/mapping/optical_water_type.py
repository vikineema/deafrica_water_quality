--- conflicted
+++ resolved
@@ -8,8 +8,6 @@
 log = logging.getLogger(__name__)
 
 
-<<<<<<< HEAD
-=======
 def create_OWT_response_model(
     sensor: str, write_to_file: bool
 ) -> pd.DataFrame:
@@ -95,7 +93,6 @@
     return inst_OWT
 
 
->>>>>>> 676c0083
 def OWT(
     ds,
     instrument,
