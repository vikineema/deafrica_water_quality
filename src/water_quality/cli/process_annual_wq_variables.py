--- conflicted
+++ resolved
@@ -306,25 +306,7 @@
             ds_out, wq_vars_df = WQ_vars(
                 ds_masked,
                 instruments_list=instruments_list,
-<<<<<<< HEAD
-                stack_wq_vars=False,
-            )
-            ds = normalise_and_stack_wq_vars(
-                ds=ds, wq_vars_table=wq_vars_df, water_frequency_threshold=0
-            )
-
-            # Get the list of all generated water quality variables
-            # from the table
-            wq_vars_list = list(
-                chain.from_iterable(
-                    [
-                        wq_vars_df[col].dropna().to_list()
-                        for col in wq_vars_df.columns
-                    ]
-                )
-=======
                 stack_wq_vars=False
->>>>>>> c960221b
             )
 
             del ds_masked
@@ -354,7 +336,7 @@
                 # wq variables
                 "tss",
                 "chla",
-                "tsi",
+                "tsi"
             ]
 
             # Create drop list for unused variables
@@ -425,13 +407,7 @@
             with fs.open(output_csv_url, mode="w") as f:
                 wq_vars_df.to_csv(f, index=False)
 
-<<<<<<< HEAD
-            # TODO: Turn on stac generation
-            """
-            # Generate the stac file for the task
-=======
             # Generate STAC metadata
->>>>>>> c960221b
             with warnings.catch_warnings():
                 warnings.simplefilter("ignore", category=UserWarning)
                 log.info("Creating metadata STAC file ...")
@@ -439,13 +415,9 @@
                     dataset_path=get_parent_dir(output_csv_url),
                     source_datasets_uuids=source_datasets_uuids,
                 )
-<<<<<<< HEAD
-            """
-=======
 
             log.info(f"Successfully processed task: {task_id}")
 
->>>>>>> c960221b
         except Exception as error:
             log.exception(error)
             failed_tasks.append(task_id)
